import logging
import time

import numpy as np
import ngmix
from ngmix.gexceptions import BootPSFFailure
import esutil as eu

from . import detect
from . import fitting
from . import procflags
from . import shearpos
from .util import Namer
from .mfrac import measure_mfrac
from .fitting import fit_mbobs_list_wavg

logger = logging.getLogger(__name__)


def do_metadetect(
    config, mbobs, rng, shear_band_combs=None,
    color_key_func=None, color_dep_mbobs=None
):
    """Run metadetect on the multi-band observations.

    Parameters
    ----------
    config: dict
        Configuration dictionary. Possible entries are

            metacal
            weight
            model

    mbobs: ngmix.MultiBandObsList
        We will do detection and measurements on these images
    rng: numpy.random.RandomState
        Random number generator
    shear_band_combs: list of list of int, optional
        If given, each element of the outer list is a list of indices into mbobs to use
        for shear measurement. Shear measurements will be made for each element of the
        outer list. If None, then shear measurements will be made for all entries in
        mbobs.
    color_key_func: function, optional
        If given, a function that computes a color or tuple of colors to key the
        `color_dep_mbobs` dictionary given an input set of fluxes from the mbobs.
    color_dep_mbobs: dict of mbobs, optional
        A dictionary of color-dependently rendered observations of the mbobs for use
        in color-dependent metadetect.

    Returns
    -------
    res: dict
        The fitting data keyed on the shear component.
    """
    md = Metadetect(
        config, mbobs, rng,
        shear_band_combs=shear_band_combs,
        color_key_func=color_key_func,
        color_dep_mbobs=color_dep_mbobs,
    )
    md.go()
    return md.result


class Metadetect(dict):
    """Metadetect fitter for multi-band observations.

    This class runs the metadetect shear fitting algorithm for observations
    consisting of one image per band. It can use several different fitters for the
    actual shape measurement.

    wmom - Perform a post-PSF weighted moments measurement. The shear measurement
           is a moment computed from the inverse variance weighted average across
           the bands.

    ksigma - Perform a pre-PSF weighted moments measurement. The shear measurement
           is a moment computed from the inverse variance weighted average across
           the bands.

    pgauss - Perform a pre-PSF weighted moments measurement with a Gaussian filter.
             The shear measurement is a moment computed from the inverse variance
             weighted average across the bands.

    Parameters
    ----------
    config: dict
        Configuration dictionary. Possible entries are

            metacal
            weight
            model

    mbobs: ngmix.MultiBandObsList
        We will do detection and measurements on these images
    rng: numpy.random.RandomState
        Random number generator
    show: bool, optional
        If True, show the images using descwl_coadd.vis.
    shear_band_combs: list of list of int, optional
        If given, each element of the outer list is a list of indices into mbobs to use
        for shear measurement. Shear measurements will be made for each element of the
        outer list. If None, then shear measurements will be made for all entries in
        mbobs.
    color_key_func: function, optional
        If given, a function that computes a color or tuple of colors to key the
        `color_dep_mbobs` dictionary given an input set of fluxes from the mbobs. If
        this function returns None, the PSF from the original observation is used.
    color_dep_mbobs: dict of mbobs, optional
        A dictionary of color-dependently rendered observations of the mbobs for use
        in color-dependent metadetect.
    """
    def __init__(
        self, config, mbobs, rng, show=False,
        shear_band_combs=None,
        color_key_func=None,
        color_dep_mbobs=None,
    ):
        self._show = show

        self._set_config(config)
        self.mbobs = mbobs
        self.nband = len(mbobs)
        self.rng = rng

        self.color_key_func = color_key_func
        self.color_dep_mbobs = color_dep_mbobs
        if (
            (color_dep_mbobs is not None and color_key_func is None)
            or
            (color_dep_mbobs is None and color_key_func is not None)
        ):
            raise RuntimeError(
                "You must both `color_dep_mbobs` and `color_key_func`!"
            )

        self._set_fitter()

        if shear_band_combs is None:
            shear_band_combs = [
                list(range(self.nband)),
            ]

        self._shear_band_combs = shear_band_combs

    def _set_config(self, config):
        """
        set the config, dealing with defaults
        """

        self.update(config)
        assert 'metacal' in self, \
            'metacal setting must be present in config'
        assert 'meds' in self, \
            'meds setting must be present in config'
        self['nodet_flags'] = self.get('nodet_flags', 0)

    def _get_ormask_and_bmask(self, mbobs):
        """
        set the ormask and bmask, ored from all epochs
        """

        for band, obslist in enumerate(mbobs):
            nepoch = len(obslist)
            assert nepoch == 1, 'expected 1 epoch, got %d' % nepoch

            obs = obslist[0]

            if band == 0:
                ormask = obs.ormask.copy()
                bmask = obs.bmask.copy()
            else:
                ormask |= obs.ormask
                bmask |= obs.bmask

        return ormask, bmask

    def _get_mfrac(self, mbobs):
        """
        get the masked fraction image, averaged over all bands
        """
        wgts = []
        mfrac = np.zeros_like(mbobs[0][0].image)
        for band, obslist in enumerate(mbobs):
            nepoch = len(obslist)
            assert nepoch == 1, 'expected 1 epoch, got %d' % nepoch

            obs = obslist[0]
            msk = obs.weight > 0
            if not np.any(msk):
                wgt = 0
            else:
                wgt = np.median(obs.weight[msk])
            if hasattr(obs, "mfrac"):
                mfrac += (obs.mfrac * wgt)
            wgts.append(wgt)

        if np.sum(wgts) > 0:
            mfrac = mfrac / np.sum(wgts)
        else:
            mfrac[:, :] = 1.0

        return mfrac

    def _set_fitter(self):
        """
        set the fitter to be used
        """
        self['model'] = self.get('model', 'wmom')

        if "fwhm_smooth" in self["weight"]:
            kwargs = {"fwhm_smooth": self["weight"]["fwhm_smooth"]}
        else:
            kwargs = {}

        if self['model'] == 'wmom':
            self._fitter = ngmix.gaussmom.GaussMom(fwhm=self["weight"]["fwhm"])
        elif self['model'] == 'ksigma':
            self._fitter = ngmix.prepsfmom.KSigmaMom(
                fwhm=self["weight"]["fwhm"],
<<<<<<< HEAD
                fwhm_smooth=self["weight"]["fwhm_smooth"],
=======
                **kwargs,
>>>>>>> 2f02a477
            )
        elif self['model'] == "pgauss":
            self._fitter = ngmix.prepsfmom.PGaussMom(
                fwhm=self["weight"]["fwhm"],
<<<<<<< HEAD
                fwhm_smooth=self["weight"]["fwhm_smooth"],
=======
                **kwargs,
>>>>>>> 2f02a477
            )
        else:
            raise ValueError("bad model: '%s'" % self['model'])

    @property
    def result(self):
        """
        get the result dict, keyed by the metacal type such
        as 'noshear', '1p', '1m', '2p', '2m'
        """
        if not hasattr(self, '_result'):
            raise RuntimeError('run go() first')

        return self._result

    def go(self):
        """Run metadetect and set the result."""

        mfrac = self._get_mfrac(self.mbobs)
        any_all_zero_weight = False
        any_all_masked = False
        for obsl in self.mbobs:
            for obs in obsl:
                if np.all(obs.weight == 0):
                    any_all_zero_weight = True

                if np.all((obs.bmask & self['nodet_flags']) != 0):
                    any_all_masked = True

        # if the there are no pixels with mfrac < 1 or it is all zero weight
        # or it is all masked, we cannot measure anything so set result to None
        if (not np.any(mfrac < 1)) or any_all_zero_weight or any_all_masked:
            self._result = None
            return

        # we do metacal on everything so we can get fluxes for non-shear bands later
        mcal_res = self._get_mbobs_data(None, list(range(self.nband)))["mcal_res"]

        if mcal_res is None:
            self._result = None
            return

        # past this point, the code should always return a dictionary with the minimal
        # metacal types
        # this indicates that a measurement should have been possible
        # we may find nothing, but that is a different thing
        all_res = {}
        for shear_bands in self._shear_band_combs:
            if self.color_key_func is not None and self.color_dep_mbobs is not None:
                res = self._go_bands_with_color(shear_bands, mcal_res)
            else:
                res = self._go_bands(shear_bands, mcal_res)
            if res is not None:
                for k, v in res.items():
                    if v is None:
                        continue
                    if k not in all_res:
                        all_res[k] = []
                    all_res[k].append(v)

        for k in all_res:
            all_res[k] = np.hstack(all_res[k])

        for mcal_type in self['metacal'].get(
            "types", ngmix.metacal.METACAL_MINIMAL_TYPES
        ):
            if mcal_type not in all_res:
                # this can happen if we do not detect sources for one of the
                # metacal images
                all_res[mcal_type] = None

        self._result = all_res

    def _go_bands(self, shear_bands, mcal_res):
        kdata = self._get_mbobs_data(None, shear_bands)

        _result = {}
        for shear_str, shear_mbobs in mcal_res.items():
            cat, mbobs_list = self._do_detect(shear_mbobs)
            _result[shear_str] = self._measure(
                mbobs_list=mbobs_list,
                shear_bands=shear_bands,
                cat=cat,
                shear_str=shear_str,
                mfrac=kdata["mfrac"],
                bmask=kdata["bmask"],
                ormask=kdata["ormask"],
                psf_stats=kdata["psf_stats"],
            )

        return _result

    def _go_bands_with_color(self, shear_bands, mcal_res):
        _result = {}
        for shear_str, shear_mbobs in mcal_res.items():
            # we first detect and get color of each detection
            cat, mbobs_list = self._do_detect(shear_mbobs)
            nocolor_data = fit_mbobs_list_wavg(
                mbobs_list=mbobs_list,
                fitter=self._fitter,
                shear_bands=shear_bands,
                bmask_flags=self.get("bmask_flags", 0),
            )
            if nocolor_data is None:
                _result[shear_str] = None
                continue

            # now we map color to the mbobs for that color
            n = Namer(self._fitter.kind)
            col = n("band_flux")
            color_keys = [
                self.color_key_func(nocolor_data[col][i])
                for i in range(nocolor_data.shape[0])
            ]

            # now we remeasure the object at that mbobs
            color_data = []
            for i, color_key in enumerate(color_keys):
                kdata = self._get_mbobs_data(color_key, shear_bands)
                if kdata["mcal_res"] is None or kdata["mcal_res"][shear_str] is None:
                    continue

                _medsifier = detect.CatalogMEDSifier(
                    kdata["mcal_res"][shear_str],
                    cat['x'][i:i+1],
                    cat['y'][i:i+1],
                    cat['box_size'][i:i+1],
                )
                mbm = _medsifier.get_multiband_meds()
                mbobs_list = mbm.get_mbobs_list()

                _data = self._measure(
                    mbobs_list=mbobs_list,
                    shear_bands=shear_bands,
                    cat=cat[i:i+1],
                    shear_str=shear_str,
                    mfrac=kdata["mfrac"],
                    bmask=kdata["bmask"],
                    ormask=kdata["ormask"],
                    psf_stats=kdata["psf_stats"],
                )
                if _data is not None:
                    color_data.append(_data)

            if len(color_data) > 0:
                _result[shear_str] = np.hstack(color_data)
            else:
                _result[shear_str] = None

        return _result

    def _get_mbobs_data(self, key, shear_bands):
        logger.info("computing mbobs data: %s %s", key, shear_bands)

        if key is None:
            mbobs = self.mbobs
        else:
            mbobs = self.color_dep_mbobs[key]
            # the caching will miss cases where the input mbobs is passed as one
            # of the color dependent ones as well
            # thus we test if they are the same object and set the key to None if
            # this happens
            if mbobs is self.mbobs:
                key = None

        if not hasattr(self, "_mbobs_data_cache"):
            logger.info("set mbobs data caches")
            self._mbobs_data_cache = {}
            self._mcalpsf_data_cache = {}

        if key not in self._mbobs_data_cache:
            logger.info("key %s not in mbobs data cache", key)
            self._mbobs_data_cache[key] = {}
            self._mcalpsf_data_cache[key] = {}

            t0 = time.time()
            try:
                fitting.fit_all_psfs(mbobs, self.rng)
                _psf_fit_flags = 0
            except BootPSFFailure:
                _psf_fit_flags = procflags.PSF_FAILURE
            self._mcalpsf_data_cache[key]["psf_fit_flags"] = _psf_fit_flags
            logger.info("PSF fits took %s seconds", time.time() - t0)

            mcal_res = self._get_all_metacal(mbobs)
            self._mcalpsf_data_cache[key]["mcal_res"] = mcal_res

        sbkey = tuple(sorted(shear_bands))
        if sbkey not in self._mbobs_data_cache[key]:
            logger.info("shear_bands key %s not in mbobs data cache", sbkey)
            self._mbobs_data_cache[key][sbkey] = {}
            self._mbobs_data_cache[key][sbkey].update(
                self._mcalpsf_data_cache[key]
            )

            _mbobs = ngmix.MultiBandObsList()
            for band in shear_bands:
                _mbobs.append(mbobs[band])
            mfrac = self._get_mfrac(_mbobs)
            ormask, bmask = self._get_ormask_and_bmask(_mbobs)
            psf_stats = _get_psf_stats(
                _mbobs,
                self._mbobs_data_cache[key][sbkey]["psf_fit_flags"],
            )
            self._mbobs_data_cache[key][sbkey]["mfrac"] = mfrac
            self._mbobs_data_cache[key][sbkey]["bmask"] = bmask
            self._mbobs_data_cache[key][sbkey]["ormask"] = ormask
            self._mbobs_data_cache[key][sbkey]["psf_stats"] = psf_stats

        return self._mbobs_data_cache[key][sbkey]

    def _measure(
        self, *, mbobs_list, shear_bands, cat, shear_str, mfrac, bmask,
        ormask, psf_stats
    ):

        t0 = time.time()
        res = fit_mbobs_list_wavg(
            mbobs_list=mbobs_list,
            fitter=self._fitter,
            shear_bands=shear_bands,
            bmask_flags=self.get("bmask_flags", 0),
        )

        if res is not None:
            res = self._add_positions_and_psf(
                cat=cat,
                res=res,
                shear_str=shear_str,
                mfrac=mfrac,
                bmask=bmask,
                ormask=ormask,
                psf_stats=psf_stats,
            )
        logger.info("src measurements took %s seconds", time.time() - t0)

        return res

    def _add_positions_and_psf(
        self, *, cat, res, shear_str, mfrac, bmask, ormask, psf_stats
    ):
        """
        add catalog positions to the result
        """

        new_dt = [
            ('sx_row', 'f4'),
            ('sx_col', 'f4'),
            ('sx_row_noshear', 'f4'),
            ('sx_col_noshear', 'f4'),
            ('ormask', 'i4'),
            ('mfrac', 'f4'),
            ('bmask', 'i4'),
            ('ormask_noshear', 'i4'),
            ('mfrac_noshear', 'f4'),
            ('bmask_noshear', 'i4'),
        ]
        if 'psfrec_flags' not in res.dtype.names:
            new_dt += [
                ('psfrec_flags', 'i4'),  # psfrec is the original psf
                ('psfrec_g', 'f8', 2),
                ('psfrec_T', 'f8'),
            ]
        newres = eu.numpy_util.add_fields(
            res,
            new_dt,
        )
        if 'psfrec_flags' not in res.dtype.names:
            newres['psfrec_flags'] = procflags.NO_ATTEMPT

        newres['psfrec_flags'][:] = psf_stats['flags']
        newres['psfrec_g'][:, 0] = psf_stats['g1']
        newres['psfrec_g'][:, 1] = psf_stats['g2']
        newres['psfrec_T'][:] = psf_stats['T']

        if cat.size > 0:
            obs = self.mbobs[0][0]

            newres['sx_col'] = cat['x']
            newres['sx_row'] = cat['y']

            rows_noshear, cols_noshear = shearpos.unshear_positions_obs(
                newres['sx_row'],
                newres['sx_col'],
                shear_str,
                obs,  # an example for jacobian and image shape
                # default is 0.01 but make sure to use the passed in default
                # if needed
                step=self['metacal'].get("step", shearpos.DEFAULT_STEP),
            )

            newres['sx_row_noshear'] = rows_noshear
            newres['sx_col_noshear'] = cols_noshear

            if 'ormask_region' in self and self['ormask_region'] > 1:
                ormask_region = self['ormask_region']
            elif 'mask_region' in self and self['mask_region'] > 1:
                ormask_region = self['mask_region']
            else:
                ormask_region = 1

            if 'mask_region' in self and self['mask_region'] > 1:
                bmask_region = self['mask_region']
            else:
                bmask_region = 1

            logger.debug(
                'ormask|bmask region: %s|%s',
                ormask_region,
                bmask_region,
            )

            newres["ormask"] = _fill_in_mask_col(
                mask_region=ormask_region,
                rows=newres['sx_row'],
                cols=newres['sx_col'],
                mask=ormask,
            )
            newres["ormask_noshear"] = _fill_in_mask_col(
                mask_region=ormask_region,
                rows=newres['sx_row_noshear'],
                cols=newres['sx_col_noshear'],
                mask=ormask,
            )

            newres["bmask"] = _fill_in_mask_col(
                mask_region=bmask_region,
                rows=newres['sx_row'],
                cols=newres['sx_col'],
                mask=bmask,
            )
            newres["bmask_noshear"] = _fill_in_mask_col(
                mask_region=bmask_region,
                rows=newres['sx_row_noshear'],
                cols=newres['sx_col_noshear'],
                mask=bmask,
            )

            if np.any(mfrac > 0):
                newres["mfrac"] = measure_mfrac(
                    mfrac=mfrac,
                    x=newres["sx_col"],
                    y=newres["sx_row"],
                    box_sizes=cat["box_size"],
                    obs=obs,
                    fwhm=self.get("mfrac_fwhm", self["weight"]["fwhm"]),
                )

                newres["mfrac_noshear"] = measure_mfrac(
                    mfrac=mfrac,
                    x=newres["sx_col_noshear"],
                    y=newres["sx_row_noshear"],
                    box_sizes=cat["box_size"],
                    obs=obs,
                    fwhm=self.get("mfrac_fwhm", self["weight"]["fwhm"]),
                )
            else:
                newres["mfrac"] = 0
                newres["mfrac_noshear"] = 0

        return newres

    def _do_detect(self, mbobs):
        """
        use a MEDSifier to run detection
        """
        t0 = time.time()
        medsifier = detect.MEDSifier(
            mbobs=mbobs,
            sx_config=self.get('sx', None),
            meds_config=self['meds'],
            nodet_flags=self['nodet_flags'],
        )

        if self._show:
            import descwl_coadd.vis
            descwl_coadd.vis.show_image(medsifier.seg)

        all_medsifier = detect.CatalogMEDSifier(
            mbobs,
            medsifier.cat['x'],
            medsifier.cat['y'],
            medsifier.cat['box_size'],
        )
        mbm = all_medsifier.get_multiband_meds()
        mbobs_list = mbm.get_mbobs_list()
        logger.info("detect took %s seconds", time.time() - t0)

        return medsifier.cat, mbobs_list

    def _get_all_metacal(self, mbobs):
        """
        get the sheared versions of the observations
        """
        t0 = time.time()
        try:
            odict = ngmix.metacal.get_all_metacal(
                mbobs,
                rng=self.rng,
                **self['metacal']
            )
        except BootPSFFailure:
            odict = None
        logger.info("metacal took %s seconds", time.time() - t0)

        if self._show and odict is not None:
            import descwl_coadd.vis

            orig_mbobs = mbobs

            for mtype, mbobs in odict.items():
                for band in range(len(mbobs)):

                    obslist = mbobs[band]
                    orig_obslist = orig_mbobs[band]

                    for iobs in range(len(obslist)):
                        obs = obslist[iobs]
                        orig_obs = orig_obslist[iobs]

                        descwl_coadd.vis.show_images(
                            [
                                obs.image,
                                obs.bmask,
                                obs.weight,
                                orig_obs.noise,
                            ],
                            title=mtype,
                        )

        return odict


def _get_psf_stats(mbobs, global_flags):
    if global_flags != 0:
        flags = procflags.PSF_FAILURE | global_flags
        g1 = np.nan
        g2 = np.nan
        T = np.nan
    else:
        try:
            g1sum = 0.0
            g2sum = 0.0
            Tsum = 0.0
            wsum = 0.0

            for obslist in mbobs:
                for obs in obslist:
                    wt = obs.weight.max()
                    res = obs.psf.meta['result']
                    T = res['T']
                    if 'e' in res:
                        g1, g2 = res['e']
                    else:
                        g1, g2 = res['g']

                    g1sum += g1*wt
                    g2sum += g2*wt
                    Tsum += T*wt
                    wsum += wt

            if wsum <= 0.0:
                raise BootPSFFailure(
                    'zero weights, could not get mean psf properties'
                )
            g1 = g1sum/wsum
            g2 = g2sum/wsum
            T = Tsum/wsum

            flags = 0

        except BootPSFFailure:
            flags = procflags.PSF_FAILURE
            g1 = np.nan
            g2 = np.nan
            T = np.nan

    return {
        'flags': flags,
        'g1': g1,
        'g2': g2,
        'T': T,
    }


def _clip_and_round(vals_in, dim):
    """
    clip values and round to nearest integer
    """

    vals = vals_in.copy()

    np.rint(vals, out=vals)
    vals.clip(min=0, max=dim-1, out=vals)

    return vals.astype('i4')


def _fill_in_mask_col(*, mask_region, rows, cols, mask):
    dims = mask.shape
    rclip = _clip_and_round(rows, dims[0])
    cclip = _clip_and_round(cols, dims[1])

    if mask_region > 1:
        res = np.zeros_like(rows, dtype=np.int32)
        for ind in range(rows.size):
            lr = int(min(
                dims[0]-1,
                max(0, rclip[ind] - mask_region)))
            ur = int(min(
                dims[0]-1,
                max(0, rclip[ind] + mask_region)))

            lc = int(min(
                dims[1]-1,
                max(0, cclip[ind] - mask_region)))
            uc = int(min(
                dims[1]-1,
                max(0, cclip[ind] + mask_region)))

            res[ind] = np.bitwise_or.reduce(
                mask[lr:ur+1, lc:uc+1],
                axis=None,
            )
    else:
        res = mask[rclip, cclip].astype(np.int32)

    return res<|MERGE_RESOLUTION|>--- conflicted
+++ resolved
@@ -218,20 +218,12 @@
         elif self['model'] == 'ksigma':
             self._fitter = ngmix.prepsfmom.KSigmaMom(
                 fwhm=self["weight"]["fwhm"],
-<<<<<<< HEAD
-                fwhm_smooth=self["weight"]["fwhm_smooth"],
-=======
                 **kwargs,
->>>>>>> 2f02a477
             )
         elif self['model'] == "pgauss":
             self._fitter = ngmix.prepsfmom.PGaussMom(
                 fwhm=self["weight"]["fwhm"],
-<<<<<<< HEAD
-                fwhm_smooth=self["weight"]["fwhm_smooth"],
-=======
                 **kwargs,
->>>>>>> 2f02a477
             )
         else:
             raise ValueError("bad model: '%s'" % self['model'])
