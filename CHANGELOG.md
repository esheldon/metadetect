--- conflicted
+++ resolved
@@ -10,11 +10,7 @@
 
 ### removed
 
-<<<<<<< HEAD
- - Rolled back bugfix in 0.8.1 for the PSFs and `fwhm_smooth`.
-=======
-- Removed deconvolution of PSF with itself when smoothing.
->>>>>>> 2bf33a5e
+ - Removed deconvolution of PSF with itself when smoothing.
 
 ### fixed
 
